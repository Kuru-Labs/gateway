{
  "id": "fd4ea17a-23ee-4734-aeb6-a8231b7c4b12",
  "name": "Gateway",
  "values": [
    {
<<<<<<< HEAD
=======
      "key": "host",
      "value": "localhost",
      "type": "default",
      "enabled": true
    },
    {
>>>>>>> aa9ef711
      "key": "port",
      "value": "15888",
      "enabled": true
    },
    {
      "key": "chain",
      "value": "ethereum",
      "type": "default",
      "enabled": true
    },
    {
      "key": "network",
      "value": "mainnet",
      "type": "default",
      "enabled": true
    },
    {
      "key": "eth_address",
      "value": "",
      "type": "default",
      "enabled": true
    },
    {
      "key": "eth_privateKey",
      "value": "",
      "type": "secret",
      "enabled": true
    }
  ],
  "_postman_variable_scope": "environment",
<<<<<<< HEAD
  "_postman_exported_at": "2023-02-17T00:13:25.821Z",
  "_postman_exported_using": "Postman/10.10.5-230215-1658"
=======
  "_postman_exported_at": "2023-02-22T18:36:09.545Z",
  "_postman_exported_using": "Postman/10.9.3"
>>>>>>> aa9ef711
}<|MERGE_RESOLUTION|>--- conflicted
+++ resolved
@@ -1,52 +1,44 @@
 {
-  "id": "fd4ea17a-23ee-4734-aeb6-a8231b7c4b12",
-  "name": "Gateway",
-  "values": [
-    {
-<<<<<<< HEAD
-=======
-      "key": "host",
-      "value": "localhost",
-      "type": "default",
-      "enabled": true
-    },
-    {
->>>>>>> aa9ef711
-      "key": "port",
-      "value": "15888",
-      "enabled": true
-    },
-    {
-      "key": "chain",
-      "value": "ethereum",
-      "type": "default",
-      "enabled": true
-    },
-    {
-      "key": "network",
-      "value": "mainnet",
-      "type": "default",
-      "enabled": true
-    },
-    {
-      "key": "eth_address",
-      "value": "",
-      "type": "default",
-      "enabled": true
-    },
-    {
-      "key": "eth_privateKey",
-      "value": "",
-      "type": "secret",
-      "enabled": true
-    }
-  ],
-  "_postman_variable_scope": "environment",
-<<<<<<< HEAD
-  "_postman_exported_at": "2023-02-17T00:13:25.821Z",
-  "_postman_exported_using": "Postman/10.10.5-230215-1658"
-=======
-  "_postman_exported_at": "2023-02-22T18:36:09.545Z",
-  "_postman_exported_using": "Postman/10.9.3"
->>>>>>> aa9ef711
+	"id": "fd4ea17a-23ee-4734-aeb6-a8231b7c4b12",
+	"name": "Gateway",
+	"values": [
+		{
+			"key": "host",
+			"value": "localhost",
+			"type": "default",
+			"enabled": true
+		},
+		{
+			"key": "port",
+			"value": "15888",
+			"enabled": true
+		},
+		{
+			"key": "chain",
+			"value": "ethereum",
+			"type": "default",
+			"enabled": true
+		},
+		{
+			"key": "network",
+			"value": "mainnet",
+			"type": "default",
+			"enabled": true
+		},
+		{
+			"key": "eth_address",
+			"value": "",
+			"type": "default",
+			"enabled": true
+		},
+		{
+			"key": "eth_privateKey",
+			"value": "",
+			"type": "secret",
+			"enabled": true
+		}
+	],
+	"_postman_variable_scope": "environment",
+	"_postman_exported_at": "2023-02-22T18:36:09.545Z",
+	"_postman_exported_using": "Postman/10.9.3"
 }